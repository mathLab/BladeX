"""
Module for the blade bottom-up parametrized construction.
"""
import numpy as np
import matplotlib.pyplot as plt
from mpl_toolkits.mplot3d import Axes3D


class Blade(object):
    """
    Bottom-up parametrized blade construction.

    Given the following parameters of a propeller blade:

        - :math:`(X, Y)` coordinates of the blade cylindrical sections after
          being expanded in 2D to create airfoils.

        - Radial distance :math:`(r_i)` from the propeller axis of rotation
          to each cylindrical section.

        - Pitch angle :math:`(\\varphi)`, for each cylindrical section.

        - Rake :math:`(k)`, in distance units, for each cylindrical section.

        - Skew angle :math:`(\\theta_s)`, for each cylindrical section.

    then, a bottom-up construction procedure is performed by applying series of
    transformation operations on the airfoils according to the provided
    parameters, to end up with a 3D CAD model of the blade, which can be
    exported into IGES format. Also surface or volume meshes can be obtained.

    Useful definitions on the propeller geometry:

        - Blade cylindrical section: the cross section of a blade cut by a
          cylinder whose centerline is the propeller axis of rotation.
          We may also refer as "radial section".

        - Pitch :math:`(P)`: the linear distance that a propeller would move in
          one revolution with no slippage. The geometric pitch angle
          :math:`(\\varphi)` is the angle between the pitch reference line
          and a line perpendicular to the propeller axis of rotation.

        .. math::
            tan (\\varphi) = \\frac{\\text{pitch}}
            {\\text{propeller circumference}} = \\frac{P}{2 \\pi r}

        - Rake: the fore or aft slant of the blade with respect to a line
          perpendicular to the propeller axis of rotation.

        - Skew: the transverse sweeping of a blade such that viewing the blades
          from fore or aft would show an asymmetrical shape.

    References:

    - Carlton, J. Marine propellers and propulsion. Butterworth-Heinemann, 2012.
      http://navalex.com/downloads/Michigan_Wheel_Propeller_Geometry.pdf

    - J. Babicz. Wartsila Encyclopedia of Ship Technology. 2nd ed. Wartsila
      Corporation. 2015.

    .. _transformation_operations:

    Transformation operations according to the provided parameters:

    .. figure:: ../../readme/transformations.png
       :scale: 75 %
       :alt: transformations

       Airfoil 2D transformations corresponding to the pitch, rake, and skew of
       the blade expanded cylindrical section.

    --------------------------

    :param array_like sections: 1D array, each element is an object of the
        BaseProfile class at specific radial section.
    :param array_like radii: 1D array, contains the radii values of the
        sectional profiles.
    :param array_like chord_lengths: 1D array, contains the value of the
        airfoil's chord length for each radial section of the blade.
    :param array_like pitch: 1D array, contains the local pitch values
        (in unit length) for each radial section of the blade.
    :param array_like rake: 1D array, contains the local rake values for each
        radial section of the blade.
    :param array_like skew_angles: 1D array, contains the skew angles
        (in degrees) for each radial section of the blade.

    Note that, each of the previous array_like parameters must be consistent
    with the other parameters in terms of the radial ordering of the blade
    sections. In particular, an array_like elements must follow the radial
    distribution of the blade sections starting from the blade root and ends up
    with the blade tip since the blade surface generator depends on that order.

    Finally, beware that the profiles class objects in the array 'sections'
    undergo several transformations that affect their coordinates. Therefore
    the array must be specific to each blade class instance. For example, if
    we generate 12 sectional profiles using NACA airfoils and we need to use
    them in two different blade classes, then we should instantiate two class
    objects for the profiles, as well as the blade. The following example
    explains the fault and the correct implementations (assuming assuming we
    already have the arrays radii, chord, pitch, rake, skew):

    INCORRECT IMPLEMENTATION:

    >>> sections = [bladex.profiles.NacaProfile(digits='0012', n_points=240,
                    cosine_spacing=True) for i in range(12)]
    >>> blade_1 = Blade(
                    sections=sections,
                    radii=radii,
                    chord_lengths=chord,
                    pitch=pitch,
                    rake=rake,
                    skew_angles=skew)
    >>> blade_1.apply_transformations()
    >>> blade_2 = Blade(
                    sections=sections,
                    radii=radii,
                    chord_lengths=chord,
                    pitch=pitch,
                    rake=rake,
                    skew_angles=skew)
    >>> blade_2.apply_transformations()

    The previous implementation would lead into erroneous blade coordinates due
    to the transformed data in the array sections

    CORRECT IMPLEMENTATION:

    >>> sections_1 = [bladex.profiles.NacaProfile(digits='0012', n_points=240,
                      cosine_spacing=True) for i in range(12)]
    >>> sections_2 = [bladex.profiles.NacaProfile(digits='0012', n_points=240,
                      cosine_spacing=True) for i in range(12)]
    >>> blade_1 = Blade(
                    sections=sections_1,
                    radii=radii,
                    chord_lengths=chord,
                    pitch=pitch,
                    rake=rake,
                    skew_angles=skew)
    >>> blade_1.apply_transformations()
    >>> blade_2 = Blade(
                    sections=sections_2,
                    radii=radii,
                    chord_lengths=chord,
                    pitch=pitch,
                    rake=rake,
                    skew_angles=skew)
    >>> blade_2.apply_transformations()
    """

    def __init__(self, sections, radii, chord_lengths, pitch, rake,
                 skew_angles):
        # Data are given in absolute values
        self.sections = sections
        self.n_sections = len(sections)
        self.radii = radii
        self.chord_lengths = chord_lengths
        self.pitch = pitch
        self.rake = rake
        self.skew_angles = skew_angles
        self._check_params()

        self.pitch_angles = self._compute_pitch_angle()
        self.induced_rake = self._induced_rake_from_skew()

        self.blade_coordinates_up = []
        self.blade_coordinates_down = []

    def _check_params(self):
        """
        Private method to check if all the blade arguments are numpy.ndarrays
        with the same shape.
        """
        if not isinstance(self.sections, np.ndarray):
            self.sections = np.asarray(self.sections)
        if not isinstance(self.radii, np.ndarray):
            self.radii = np.asarray(self.radii)
        if not isinstance(self.chord_lengths, np.ndarray):
            self.chord_lengths = np.asarray(self.chord_lengths)
        if not isinstance(self.pitch, np.ndarray):
            self.pitch = np.asarray(self.pitch)
        if not isinstance(self.rake, np.ndarray):
            self.rake = np.asarray(self.rake)
        if not isinstance(self.skew_angles, np.ndarray):
            self.skew_angles = np.asarray(self.skew_angles)

        if not (self.sections.shape == self.radii.shape ==
                self.chord_lengths.shape == self.pitch.shape == self.rake.shape
                == self.skew_angles.shape):
            raise ValueError('Arrays {sections, radii, chord_lengths, pitch, '\
            'rake, skew_angles} do not have the same shape.')

    def _compute_pitch_angle(self):
        """
        Private method that computes the pitch angle from the linear pitch for
        all blade sections.

        :return: pitch angle in radians
        :rtype: numpy.ndarray
        """
        return np.arctan(self.pitch / (2.0 * np.pi * self.radii))

    def _induced_rake_from_skew(self):
        """
        Private method that computes the induced rake from skew for all the
        blade sections, according to :ref:`mytransformation_operations`.

        :return: induced rake from skew
        :rtype: numpy.ndarray
        """
        return self.radii * np.radians(self.skew_angles) * np.tan(
            self.pitch_angles)

    def _planar_to_cylindrical(self):
        """
        Private method that transforms the 2D planar airfoils into 3D
        cylindrical sections.

        The cylindrical transformation is defined by the following formulas:

            - :math:`x = x_{i} \\qquad \\forall x_i \\in X`

            - :math:`y = r \\sin\\left( \\frac{y_i}{r} \\right) \\qquad
              \\forall y_i \\in Y`

            - :math:`z = -r \\cos\\left( \\frac{y_i}{r} \\right) \\qquad
              \\forall y_i \\in Y`

        After transformation, the method also fills the numpy.ndarray
        "blade_coordinates" with the new :math:`(X, Y, Z)` coordinates.
        """
        for section, radius in zip(self.sections, self.radii):
            theta_up = section.yup_coordinates / radius
            theta_down = section.ydown_coordinates / radius

            y_section_up = radius * np.sin(theta_up)
            y_section_down = radius * np.sin(theta_down)

            z_section_up = radius * np.cos(theta_up)
            z_section_down = radius * np.cos(theta_down)

            self.blade_coordinates_up.append(
                np.array([section.xup_coordinates, y_section_up, z_section_up]))
            self.blade_coordinates_down.append(
                np.array(
                    [section.xdown_coordinates, y_section_down,
                     z_section_down]))

    def apply_transformations(self, reflect=True):
        """
        Generate a bottom-up constructed propeller blade based on the airfoil
        transformations, see :ref:`mytransformation_operations`.

        The order of the transformation operations is as follows:

            1. Translate airfoils by reference points into origin.

            2. Scale X, Y coordinates by a factor of the chord length. Also
               reflect the airfoils if necessary.

            3. Rotate the airfoils counter-clockwise according to the local
               pitch angles. Beware of the orientation system.

            4. Translate airfoils along X-axis by a magnitude of the local
               rake. Perform another translation for the skew-induced rake.

            5. Translate airfoils along Y-axis by a magnitude of the skewness.

            6. Transform the 2D airfoils into cylindrical sections, by laying
               each foil on a cylinder of radius equals to the section radius,
               and the cylinder axis is the propeller axis of rotation.

        :param bool reflect: if true, then reflect the coordinates of all the airfoils
            about both X-axis and Y-axis. Default value is True.
        """
        for i in range(self.n_sections):
            # Translate reference point into origin
            self.sections[i].translate(-self.sections[i].reference_point)

            if reflect:
                self.sections[i].reflect()

            # Scale the unit chord to actual length.
            self.sections[i].scale(self.chord_lengths[i])

            # Rotate according to the pitch angle.
            # Since the current orientation system is not standard (It is
            # left-handed Cartesian orientation system, where Y-axis points
            # downwards and X-axis points to the right), the standard rotation
            # matrix yields clockwise rotation.
            self.sections[i].rotate(
                rad_angle=np.pi / 2.0 - self.pitch_angles[i])

            # Translation due to skew.
            self.sections[i].translate(
                [0, -self.radii[i] * np.radians(self.skew_angles[i])])

            # Translate due to total rake.
            self.sections[i].translate(
                [-(self.rake[i] + self.induced_rake[i]), 0])

        self._planar_to_cylindrical()

    def plot(self, outfile=None):
        """
        Plot the generated blade sections.

        :param string outfile: save the plot if a filename string is provided.
            Default value is None.
        """
        if not self.blade_coordinates_up:
            raise ValueError('You must apply transformations before plotting.')

        fig = plt.figure()
        ax = fig.gca(projection=Axes3D.name)
        ax.set_aspect('equal')

        for i in range(self.n_sections):
            ax.plot(self.blade_coordinates_up[i][0],
                    self.blade_coordinates_up[i][1],
                    self.blade_coordinates_up[i][2])
            ax.plot(self.blade_coordinates_down[i][0],
                    self.blade_coordinates_down[i][1],
                    self.blade_coordinates_down[i][2])

        plt.axis('equal')
        ax.set_xlabel('X axis')
        ax.set_ylabel('Y axis')
        ax.set_zlabel('radii axis')
        ax.xaxis.label.set_color('red')
        ax.yaxis.label.set_color('red')
        ax.zaxis.label.set_color('red')

        if outfile:
            plt.savefig(outfile)

    def _abs_to_norm(self, D_prop):
        """
        Private method to normalize the blade parameters.
        """
        self.radii = self.radii * 2. / D_prop
        self.chord_lengths = self.chord_lengths / D_prop
        self.pitch = self.pitch / D_prop
        self.rake = self.rake / D_prop

    def _norm_to_abs(self, D_prop):
        """
        Private method that converts the normalized blade parameters into the
        actual values.
        """
        self.radii = self.radii * D_prop / 2.
        self.chord_lengths = self.chord_lengths * D_prop
        self.pitch = self.pitch * D_prop
        self.rake = self.rake * D_prop

    def export_ppg(self,
                   filename='data_out.ppg',
                   D_prop=0.25,
                   D_hub=0.075,
                   n_blades=5,
                   params_normalized=False):
        """
        Export the generated blade parameters and sectional profiles into
        .ppg format.

        :param string filename: name of the exported file. Default is
            'data/data_out.ppg'
        :param float D_prop: propeller diameter
        :param float D_hub: hub diameter
        :param float n_blades: number of blades
        :param bool params_normalized: since the standard .ppg format contains
            the blade parameters in the normalized form, therefore the user
            needs to inform whether the provided parameters (from the class
            Blade) are normalized or not. By default the argument is set to
            False, which assumes the user provides the blade parameters in
            their actual values, i.e. not normalized, hence a normalization
            operation needs to be applied so as to follow the .ppg standard
            format.
        """
        thickness = np.zeros(self.n_sections)
        camber = np.zeros(self.n_sections)
        for i, section in enumerate(self.sections):
            # Evaluate maximum profile thickness and camber for each section.
            # We assume at the current step, that sectional profiles already
            # have the coordinates (x_up,x_down) normalized by chord length (C)
            # and subsequently (y_up,y_down) are also scaled. This implies that
            # the computed thickness and camber are given in their normalized
            # form, i.e. thickness=t/C and camber=f/C.
            thickness[i] = section.max_thickness()
            camber[i] = section.max_camber()

        if params_normalized is False:
            # Put the parameters (radii, chord, pitch, rake) in the normalized
            # form.
            self._abs_to_norm(D_prop=D_prop)

        output_string = ""
        output_string += 'propeller id       = SVA\n'
        output_string += 'propeller diameter = ' + str(D_prop) + '\n'
        output_string += 'hub diameter       = ' + str(D_hub) + '\n'
        output_string += 'number of blades   = ' + str(n_blades) + '\n'
        output_string += "'Elica PPTC workshop'\n"
        output_string += 'number of radial sections         = ' + str(
            self.n_sections) + '\n'
        output_string += 'number of radial sections         = ' + str(
            self.n_sections) + '\n'
        output_string += 'number of sectional profiles      = ' + str(
            self.n_sections) + '\n'
        output_string += 'description of sectional profiles = BNF\n'
        output_string += '            r/R            c/D      skew[deg]'\
                         '         rake/D            P/D            t/C'\
                         '            f/C\n'
        for i in range(self.n_sections):
            output_string += ' ' + str("%.8e" % self.radii[i]) + ' ' + str(
                "%.8e" % self.chord_lengths[i]) + ' ' + str(
                    "%.8e" % self.skew_angles[i]) + ' ' + str(
                        "%.8e" % self.rake[i])
            output_string += ' ' + str("%.8e" % self.pitch[i]) + ' ' + str(
                "%.8e" % thickness[i]) + ' ' + str("%.8e" % camber[i]) + '\n'

        for i in range(self.n_sections):
            output_string += str("%.8e" % self.radii[i]) + '  ' + str(
                len(self.sections[i].xup_coordinates)) + '\n'

            for value in self.sections[i].xup_coordinates:
                output_string += ' ' + str("%.8e" % value)
            output_string += ' \n'
            for value in self.sections[i].yup_coordinates:
                output_string += ' ' + str("%.8e" % value)
            output_string += ' \n'
            for value in self.sections[i].ydown_coordinates:
                output_string += ' ' + str("%.8e" % value)
            output_string += ' \n'

        hub_offsets = np.asarray(
            [[-3.0, 0.305], [-0.57, 0.305], [-0.49, 0.305], [-0.41, 0.305],
             [-0.33, 0.305], [-0.25, 0.305], [-0.17, 0.305], [0.23, 0.305],
             [0.31, 0.285], [0.39, 0.2656], [0.47, 0.2432], [0.55, 0.2124],
             [0.63, 0.1684], [0.71, 0.108], [0.79, 0.0]])

        output_string += 'number of Hub offsets = ' + str(
            len(hub_offsets)) + '\n'

        for i, offset in enumerate(hub_offsets):
            if i == len(hub_offsets) - 1:
                output_string += str("%.8e" % offset[0]) + ' ' + str(
                    "%.8e" % hub_offsets[i][1])
                continue
            output_string += str("%.8e" % offset[0]) + ' ' + str(
                "%.8e" % offset[1]) + '\n'

        with open(filename, 'w') as f:
            f.write(output_string)

        if params_normalized is False:
            # Revert back normalized parameters into actual values.
            self._norm_to_abs(D_prop=D_prop)

    def __str__(self):
        """
        This method prints all the parameters on the screen. Its purpose is
        for debugging.
        """
        string = ''
<<<<<<< HEAD
        string += 'Blade number of sections = {}\n'.format(self.n_sections)
        string += '\nBlade radii sections = {}\n'.format(self.radii)
        string += '\nChord lengths of the blade sectional profiles'\
                  ' = {}\n'.format(self.chord_lengths)
        string += '\nRadial distribution of the blade pitch (in unit lengths)'\
                  ' = {}\n'.format(self.pitch)
        string += '\nRadial distribution of the blade rake (in unit length)'\
                  ' = {}\n'.format(self.rake)
        string += '\nRadial distribution of the blade skew angles'\
                  ' (in degrees) = {}\n'.format(self.skew_angles)
        string += '\nComputed pitch angles (in radians) for the blade'\
                  ' sections = {}\n'.format(self.pitch_angles)
        string += '\nComputed induced rake from skew (in unit length)'\
                  ' for the blade sections = {}\n'.format(self.induced_rake)
=======
        string += 'Blade number of sections = {}'.format(self.n_sections)
        string += '\nBlade radii sections = {}'.format(self.radii)
        string += '\nChord lengths of the sectional profiles'\
                  ' = {}'.format(self.chord_lengths)
        string += '\nRadial distribution of the pitch (in unit lengths)'\
                  ' = {}'.format(self.pitch)
        string += '\nRadial distribution of the rake (in unit length)'\
                  ' = {}'.format(self.rake)
        string += '\nRadial distribution of the skew angles'\
                  ' (in degrees) = {}'.format(self.skew_angles)
        string += '\nPitch angles (in radians) for the'\
                  ' sections = {}'.format(self.pitch_angles)
        string += '\nInduced rake from skew (in unit length)'\
                  ' for the sections = {}'.format(self.induced_rake)
>>>>>>> ad276de2
        return string<|MERGE_RESOLUTION|>--- conflicted
+++ resolved
@@ -461,22 +461,6 @@
         for debugging.
         """
         string = ''
-<<<<<<< HEAD
-        string += 'Blade number of sections = {}\n'.format(self.n_sections)
-        string += '\nBlade radii sections = {}\n'.format(self.radii)
-        string += '\nChord lengths of the blade sectional profiles'\
-                  ' = {}\n'.format(self.chord_lengths)
-        string += '\nRadial distribution of the blade pitch (in unit lengths)'\
-                  ' = {}\n'.format(self.pitch)
-        string += '\nRadial distribution of the blade rake (in unit length)'\
-                  ' = {}\n'.format(self.rake)
-        string += '\nRadial distribution of the blade skew angles'\
-                  ' (in degrees) = {}\n'.format(self.skew_angles)
-        string += '\nComputed pitch angles (in radians) for the blade'\
-                  ' sections = {}\n'.format(self.pitch_angles)
-        string += '\nComputed induced rake from skew (in unit length)'\
-                  ' for the blade sections = {}\n'.format(self.induced_rake)
-=======
         string += 'Blade number of sections = {}'.format(self.n_sections)
         string += '\nBlade radii sections = {}'.format(self.radii)
         string += '\nChord lengths of the sectional profiles'\
@@ -491,5 +475,4 @@
                   ' sections = {}'.format(self.pitch_angles)
         string += '\nInduced rake from skew (in unit length)'\
                   ' for the sections = {}'.format(self.induced_rake)
->>>>>>> ad276de2
         return string